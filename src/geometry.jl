# Raytracer.jl
# Raytracing for the generation of photorealistic images in Julia
# (C) 2021 Samuele Colombo, Paolo Galli
#
# file:
#   geometry.jl
# description:
#   Implementation of the geometry required for the generation
#   and manipulation of a 3D scene.

# TODO check docstrings


#####################################################################


"""
    Vec{T} <: StaticArrays.FieldVector{3, T}

A vector in 3D space.

For inherited properties and constructors see [`StaticArrays.FieldVector`](@ref).
"""
struct Vec{T} <: FieldVector{3, T}
    x::T
    y::T
    z::T
end

Vec(x, y, z) = Vec(promote(x, y, z)...)

# Show in compact mode (i.e. inside a container)
function show(io::IO, a::Vec)
    print(io, typeof(a), "(", join((string(el) for el ∈ a), ", "), ")")
<<<<<<< HEAD
end

# Human-readable show (more extended)
function show(io::IO, ::MIME"text/plain", a::Vec)
    print(io, "Vec with eltype $(eltype(a))\n", join(("$label = $el" for (label, el) ∈ zip((:x, :y, :z), a)), ", "))
end

similar_type(::Type{<:Vec}, ::Type{T}, s::Size{(3,)}) where {T} = Vec{T}
norm²(v::Vec) = sum(el -> el^2, v)

#####################################################################

"""
    Normal{T} <: StaticArrays.FieldVector{3, T}

A pseudo-vector in 3D space.

For inherited properties and constructors see [`StaticArrays.FieldVector`](@ref).
"""
struct Normal{T, V} <: FieldVector{3, T}
    x::T
    y::T
    z::T
end

function Normal(x, y, z)
    prom = promote(x, y, z)
    Normal{eltype(prom), false}(prom...)
end

function Normal{T}(x, y, z) where {T}
    Normal{T, false}(convert(T, x), convert(T, y), convert(T, z))
end

normalize(n::Normal{T, false}) where {T} = Normal{T, true}(normalize(SVector{3}(n)))
normalize(n::Normal{T, true }) where {T} = n

# Show in compact mode (i.e. inside a container)
function show(io::IO, a::Normal)
    print(io, typeof(a), "(", join((string(el) for el ∈ a), ", "), ")")
end

# Human-readable show (more extended)
function show(io::IO, ::MIME"text/plain", a::Normal)
    print(io, "Normal with eltype $(eltype(a))\n", join(("$label = $el" for (label, el) ∈ zip((:x, :y, :z), a)), ", "))
end

similar_type(::Type{<:Normal}, ::Type{T}, s::Size{(3,)}) where {T} = Normal{T}
norm²(v::Normal) = sum(el -> el^2, v)

=======
end

# Human-readable show (more extended)
function show(io::IO, ::MIME"text/plain", a::Vec)
    print(io, "Vec with eltype $(eltype(a))\n", join(("$label = $el" for (label, el) ∈ zip((:x, :y, :z), a)), ", "))
end

similar_type(::Type{<:Vec}, ::Type{T}, s::Size{(3,)}) where {T} = Vec{T}
norm²(v::Vec) = sum(el -> el^2, v)
>>>>>>> 7c8853ce

#####################################################################

"""
    Normal{T} <: StaticArrays.FieldVector{3, T}

A pseudo-vector in 3D space.

For inherited properties and constructors see [`StaticArrays.FieldVector`](@ref).
"""
struct Normal{T, V} <: FieldVector{3, T}
    x::T
    y::T
    z::T
end

function Normal(x, y, z)
    prom = promote(x, y, z)
    Normal{eltype(prom), false}(prom...)
end

Normal{T}(x, y, z) where {T} = Normal{T, false}(map(x -> convert(T, x), (x, y, z))...)

# Show in compact mode (i.e. inside a container)
function show(io::IO, a::Normal)
    print(io, typeof(a), "(", join((string(el) for el ∈ a), ", "), ")")
end

# Human-readable show (more extended)
function show(io::IO, ::MIME"text/plain", a::Normal{T, V}) where {T, V}
    print(io, "Normal with eltype $(eltype(a)), ", V ? "normalized" : "not normalized", "\n", join(("$label = $el" for (label, el) ∈ zip((:x, :y, :z), a)), ", "))
end

similar_type(::Type{<:Normal}, ::Type{T}, s::Size{(3,)}) where {T} = Normal{T}

normalize(n::Normal{T, false}) where {T} = Normal{T, true}(normalize(SVector{3}(n)))
norm²(v::Normal{T, false}) where {T} = sum(el -> el^2, v)

normalize(n::Normal{T, true}) where {T} = n
norm(::Normal{T, true}) where {T} = one(T)
norm²(::Normal{T, true}) where {T} = one(T)

#####################################################################

"""
    Point{T}

A point in a 3D space. Implemented as a wrapper struct around a `SVector{3, T}`.
"""
struct Point{T}
    v::SVector{3, T}
end

# Convenience constructors
"""
    Point(x, y, z)
    Point(p::AbstractVector)

Construct a `Point` with given coordinates.

If an `AbstractVector` is provided as argument it must have a size = (3,)

# Examples

```jldoctest
julia> Point(1, 2, 3)
Point with eltype Int64
x = 1, y = 2, z = 3

julia> Point([1, 2, 3])
Point with eltype Int64
x = 1, y = 2, z = 3
```
"""
Point(x, y, z) = Point(SVector(x, y, z))
Point{T}(x, y, z) where {T} = Point{T}(SVector(map(x -> convert(T, x), (x, y, z))...))

function Point(p::AbstractVector)
    size(p) == (3,) || throw(ArgumentError("argument 'p' has size = $(size(p)) but 'Point' requires an argument of size = (3,)"))

    Point(SVector{3}(p))
end

eltype(::Point{T}) where {T} = T
eltype(::Type{Point{T}}) where {T} = T

length(::Point) = 3
firstindex(::Point) = 1
lastindex(p::Point) = length(p.v)
getindex(p::Point, i::Integer) = p.v[i]
function iterate(p::Point, state = 1)
    state > 3 ? nothing : (p[state], state +1)
end

# Show in compact mode (i.e. inside a container)
function show(io::IO, p::Point)
    print(io, typeof(p), "(", join((string(el) for el ∈ p), ", "), ")")
end

# Human-readable show (more extended)
function show(io::IO, ::MIME"text/plain", a::Point)
    print(io, Point, " with eltype $(eltype(a))\n", join(("$label = $el" for (label, el) ∈ zip((:x, :y, :z), a)), ", "))
end

(≈)(p1::Point, p2::Point) = p1.v ≈ p2.v
(-)(p1::Point, p2::Point) = Vec(p1.v - p2.v)
(+)(p::Point, v::Vec) = Point(p.v + v)
(-)(p::Point, v::Vec) = Point(p.v - v)
(*)(p::Point, s...) = (*)(p.v, s...) |> Point

convert(::Type{Point{T}}, p::Point) where {T} = Point{T}(p.v...)

convert(::Type{Vec}, p::Point{T}) where {T} = Vec{T}(p.v)
convert(::Type{Vec{T}}, p::Point) where {T} = Vec{T}(p.v)

convert(::Type{Normal}, p::Point{T}) where {T} = Normal{T}(p.v)
convert(::Type{Normal{T}}, p::Point) where {T} = Normal{T}(p.v)


#####################################################################

const Vec2D{T} = SVector{2, T}


vec_x(T::Type{<:Real} = Float64) = Vec{T}(1., 0., 0.)
vec_y(T::Type{<:Real} = Float64) = Vec{T}(0., 1., 0.)
vec_z(T::Type{<:Real} = Float64) = Vec{T}(0., 0., 1.)

normal_x(T::Type{<:Real} = Float64, normalized::Bool = true) = Normal{T, normalized}(1., 0., 0.)
normal_y(T::Type{<:Real} = Float64, normalized::Bool = true) = Normal{T, normalized}(0., 1., 0.)
normal_z(T::Type{<:Real} = Float64, normalized::Bool = true) = Normal{T, normalized}(0., 0., 1.)

origin(T::Type{<:Real} = Float64) = Point{T}(0., 0., 0.)


#######################################################


function create_onb_from_z(input_normal::Normal{T}) where {T}
    normal = normalize(input_normal)

    sign = copysign(one(T), normal.z)

    a = -1. / (sign + normal.z)
    b = normal.x * normal.y * a

    e1 = Vec{T}(1. + sign * normal.x * normal.x * a, sign * b, -sign * normal.x)
    e2 = Vec{T}(b, sign + normal.y * normal.y * a, -normal.y)

    (e1, e2, Vec{T}(normal))
end


normalized_dot(v1::Vec, v2::Vec) = normalize(v1) ⋅ normalize(v2)
normalized_dot(n1::Normal, n2::Normal) = normalize(n1) ⋅ normalize(n2)


#####################################################################


"""
    Transformation{T}

A wrapper around two 4x4 matrices representing a transformation for [`Vec`](@ref), [`Normal`](@ref), and [`Point`](@ref) instances.

A 4x4 matrix is needed to use the properties of homogeneous coordinates in 3D space. Storing the inverse of the transformation 
significantly increases performance at the cost of memory space.

Members:
- `m` ([`AbstractMatrix{T}`](@ref)): the homogeneous matrix representation of the transformation. Default value is the identity matrix of type `T`.
- `invm` ([`AbstractMatrix`](@ref)): the homogeneous matrix representation of the inverse transformation. 
  Default value is the inverse of `m` calculated through the [`Base.inv`](@ref) function.

# Examples
```jldoctest
julia> Transformation{Float64}()
4x4 Transformation{Float64}:
Matrix of type LinearAlgebra.Diagonal{Float64, Vector{Float64}}:
 1.0   ⋅    ⋅    ⋅ 
  ⋅   1.0   ⋅    ⋅ 
  ⋅    ⋅   1.0   ⋅ 
  ⋅    ⋅    ⋅   1.0
Inverse matrix of type LinearAlgebra.Diagonal{Float64, Vector{Float64}}:
 1.0   ⋅    ⋅    ⋅ 
  ⋅   1.0   ⋅    ⋅ 
  ⋅    ⋅   1.0   ⋅ 
  ⋅    ⋅    ⋅   1.0
```
"""
struct Transformation{T}
    m::AbstractMatrix{T}
    invm::AbstractMatrix 

    function Transformation{T}(m::AbstractMatrix{T} = Diagonal(ones(T,4)), invm::AbstractMatrix = T != Bool ? inv(m) : m) where {T}
        @assert(size(m)==size(invm)==(4,4))
        new{T}(m, invm)
    end
end

"""
    Transformation(m)
    Transformation(m, invm)

Construct a `Transformation{T}` instance where `T = eltype(m)`

If any argument is a [`Matrix`](@ref) it will be implicitly casted to a [`StaticArrays.SMatrix`](@ref) to increase performance.

# Examples
```jldoctest; setup = :(import StaticArrays)
julia> Transformation(StaticArrays.SMatrix{4,4}([1 0 0 0; 0 2 0 0; 0 0 4 0; 0 0 0 1]))
4x4 Transformation{Int64}:
Matrix of type StaticArrays.SMatrix{4, 4, Int64, 16}:
 1  0  0  0
 0  2  0  0
 0  0  4  0
 0  0  0  1
Inverse matrix of type StaticArrays.SMatrix{4, 4, Float64, 16}:
 1.0  0.0  0.0   0.0
 0.0  0.5  0.0   0.0
 0.0  0.0  0.25  0.0
 0.0  0.0  0.0   1.0

julia> Transformation([1 0 0 0; 0 2 0 0; 0 0 4 0; 0 0 0 1])
4x4 Transformation{Int64}:
Matrix of type StaticArrays.SMatrix{4, 4, Int64, 16}:
 1  0  0  0
 0  2  0  0
 0  0  4  0
 0  0  0  1
Inverse matrix of type StaticArrays.SMatrix{4, 4, Float64, 16}:
 1.0  0.0  0.0   0.0
 0.0  0.5  0.0   0.0
 0.0  0.0  0.25  0.0
 0.0  0.0  0.0   1.0
```

```jldoctest; setup = :(import LinearAlgebra)
julia> Transformation(LinearAlgebra.Diagonal([1,2,4,1]))
4x4 Transformation{Int64}:
Matrix of type LinearAlgebra.Diagonal{Int64, Vector{Int64}}:
 1  ⋅  ⋅  ⋅
 ⋅  2  ⋅  ⋅
 ⋅  ⋅  4  ⋅
 ⋅  ⋅  ⋅  1
Inverse matrix of type LinearAlgebra.Diagonal{Float64, Vector{Float64}}:
 1.0   ⋅    ⋅     ⋅ 
  ⋅   0.5   ⋅     ⋅ 
  ⋅    ⋅   0.25   ⋅ 
  ⋅    ⋅    ⋅    1.0
```
"""
Transformation(m::AbstractMatrix{T}) where {T} = Transformation{T}(m)
Transformation(m::Matrix{T}) where {T} = Transformation(SMatrix{4,4}(m))
Transformation(m::AbstractMatrix{T}, invm::AbstractMatrix) where {T} = (@assert(m*invm ≈ I(4)); Transformation{T}(m, invm))
Transformation(m::Matrix{T}, invm::AbstractMatrix) where {T} = Transformation(SMatrix{4, 4, T}(m), invm)
Transformation(m::AbstractMatrix, invm::Matrix{T}) where {T} = Transformation(m, SMatrix{4, 4, T}(invm))
Transformation(m::Matrix{T}, invm::Matrix{T2}) where {T, T2} = Transformation(SMatrix{4, 4, T}(m), SMatrix{4, 4, T2}(invm))

eltype(::Transformation{T}) where {T} = T
eltype(::Type{Transformation{T}}) where {T} = T

function show(io::IO, ::MIME"text/plain", t::Transformation)
    println(io, "4x4 $(typeof(t)):")
    println(io, "Matrix of type ", typeof(t.m), ":");
    print_matrix(io, t.m);
    println(io, "\nInverse matrix of type ", typeof(t.invm), ":");
    print_matrix(io, t.invm);
end

"""
    isconsistent(t)

Return `true` if `t.m * t.invm` is similar to the identity matrix.

Mainly used for testing and to verify matrices haven't been mutated.
"""
isconsistent(t::Transformation) = (t.m * t.invm) ≈ I(4)
(≈)(t1::Transformation, t2::Transformation) = t1.m ≈ t2.m && t1.invm ≈ t2.invm

(*)(t1::Transformation, t2::Transformation) = Transformation(t1.m * t2.m, t2.invm * t1.invm)
(*)(t ::Transformation, v ::Vec)            = Vec(@view(t.m[1:3,1:3]) * v)
(*)(t ::Transformation, n ::Normal)         = Normal(transpose(@view(t.invm[1:3,1:3])) * n)

function (*)(t ::Transformation, p ::Point)
    res = t.m * SVector(p.v..., one(eltype(p)))
    res = res[end] == 1 ? res : res/res[end]
    Point(@view(res[1:3]))
end

"""
    inv(t)

Return the inverse [`Transformation`](@ref).

Returns a `Transformation` which has the `m` and `invm` fields swapped. 
Note that the returned `Transformation` may have a different eltype with respect of the given one.

#Examples
```jldoctest; setup = :(using LinearAlgebra: Diagonal) 
julia> t = Transformation(Diagonal([1, 2, 3, 1]))
4x4 Transformation{Int64}:
Matrix of type Diagonal{Int64, Vector{Int64}}:
 1  ⋅  ⋅  ⋅
 ⋅  2  ⋅  ⋅
 ⋅  ⋅  3  ⋅
 ⋅  ⋅  ⋅  1
Inverse matrix of type Diagonal{Float64, Vector{Float64}}:
 1.0   ⋅    ⋅                   ⋅ 
  ⋅   0.5   ⋅                   ⋅ 
  ⋅    ⋅   0.3333333333333333   ⋅ 
  ⋅    ⋅    ⋅                  1.0

julia> inv(t)
4x4 Transformation{Float64}:
Matrix of type Diagonal{Float64, Vector{Float64}}:
 1.0   ⋅    ⋅                   ⋅ 
  ⋅   0.5   ⋅                   ⋅ 
  ⋅    ⋅   0.3333333333333333   ⋅ 
  ⋅    ⋅    ⋅                  1.0
Inverse matrix of type Diagonal{Int64, Vector{Int64}}:
 1  ⋅  ⋅  ⋅
 ⋅  2  ⋅  ⋅
 ⋅  ⋅  3  ⋅
 ⋅  ⋅  ⋅  1
 ```
"""
inv(t::Transformation) = Transformation(t.invm, t.m)

let rotation_matrices = Dict(
        :X => :(@SMatrix([   1       0      0     0;
                             0     cos(θ) -sin(θ) 0;
                             0     sin(θ)  cos(θ) 0;
                             0       0      0     1])),
        :Y => :(@SMatrix([ cos(θ)    0    sin(θ) 0;
                             0       1      0    0;
                           -sin(θ)   0    cos(θ) 0;
                             0       0      0    1])),
        :Z => :(@SMatrix([ cos(θ) -sin(θ)    0    0;
                           sin(θ) cos(θ)     0    0;
                             0      0        1    0;
                             0      0        0    1]))
    )

    for (ax, mat) ∈ pairs(rotation_matrices)
        quote
            function $(Symbol(:rotation, ax))(θ::Real) 
                m = $mat
                Transformation(m, transpose(m))
            end
        end |> eval
    end

    # docstrings
    let docmsg = (ax, mat) -> """
            rotation$ax(θ)

        Return a [`Transformation`](@ref) that rotates a 3D vector field of the given angle around the $ax-axis.
        
        If an `AbstractVector` is provided as argument it must have a size = (3,)
        
        #Examples
        ```jldoctest
        julia> rotation$ax(π/4)
        $(replace(repr(MIME("text/plain"), mat), "Raytracer." => "" ))
        ```            
        """
        @doc docmsg(:X, rotationX(π/4)) rotationX
        @doc docmsg(:Y, rotationY(π/4)) rotationY
        @doc docmsg(:Z, rotationZ(π/4)) rotationZ
    end
end

"""
    translation(x, y, z)
    translation(v)

Return a [`Transformation`](@ref) that translates a 3D vector field of the given coordinates.

If an `AbstractVector` is provided as argument it must have a size = (3,)

#Examples
```jldoctest
julia> translation(1, 2, 3)
4x4 Transformation{Int64}:
Matrix of type StaticArrays.MMatrix{4, 4, Int64, 16}:
 1  0  0  1
 0  1  0  2
 0  0  1  3
 0  0  0  1
Inverse matrix of type StaticArrays.MMatrix{4, 4, Int64, 16}:
 1  0  0  -1
 0  1  0  -2
 0  0  1  -3
 0  0  0   1
```

```jldoctest
julia> translation([1, 2, 3])
4x4 Transformation{Int64}:
Matrix of type StaticArrays.MMatrix{4, 4, Int64, 16}:
 1  0  0  1
 0  1  0  2
 0  0  1  3
 0  0  0  1
Inverse matrix of type StaticArrays.MMatrix{4, 4, Int64, 16}:
 1  0  0  -1
 0  1  0  -2
 0  0  1  -3
 0  0  0   1
```
"""
function translation(v::AbstractVector)
    size(v) == (3,) || raise(ArgumentError("argument 'v' has size = $(size(v)) but 'translate' requires an argument of size = (3,)")) 

    mat = Diagonal(ones(eltype(v), 4)) |> MMatrix{4, 4}
    mat⁻¹ = copy(mat)
    mat[1:3, end]   =  v
    mat⁻¹[1:3, end] = -v
    Transformation(mat, mat⁻¹)
end
translation(x::Real, y::Real, z::Real) = translation([x,y,z]) 

"""
    scaling(x, y, z)
    scaling(s::Real)
    scaling(v::AbstractVector)

Return a [`Transformation`](@ref) that scales a 3D vector field of a given factor for each axis.

If a single `Real` is provided as argument then the scaling is considered uniform.
If an `AbstractVector` is provided as argument it must have a size = (3,)

#Examples
```jldoctest
julia> scaling(1, 2, 3)
4x4 Transformation{Int64}:
Matrix of type LinearAlgebra.Diagonal{Int64, Vector{Int64}}:
 1  ⋅  ⋅  ⋅
 ⋅  2  ⋅  ⋅
 ⋅  ⋅  3  ⋅
 ⋅  ⋅  ⋅  1
Inverse matrix of type LinearAlgebra.Diagonal{Float64, Vector{Float64}}:
 1.0   ⋅    ⋅                   ⋅ 
  ⋅   0.5   ⋅                   ⋅ 
  ⋅    ⋅   0.3333333333333333   ⋅ 
  ⋅    ⋅    ⋅                  1.0
```

```jldoctest
julia> scaling(2)
4x4 Transformation{Int64}:
Matrix of type LinearAlgebra.Diagonal{Int64, Vector{Int64}}:
 2  ⋅  ⋅  ⋅
 ⋅  2  ⋅  ⋅
 ⋅  ⋅  2  ⋅
 ⋅  ⋅  ⋅  1
Inverse matrix of type LinearAlgebra.Diagonal{Float64, Vector{Float64}}:
 0.5   ⋅    ⋅    ⋅ 
  ⋅   0.5   ⋅    ⋅ 
  ⋅    ⋅   0.5   ⋅ 
  ⋅    ⋅    ⋅   1.0
```

```jldoctest
julia> scaling([1, 2, 3])
4x4 Transformation{Int64}:
Matrix of type LinearAlgebra.Diagonal{Int64, Vector{Int64}}:
 1  ⋅  ⋅  ⋅
 ⋅  2  ⋅  ⋅
 ⋅  ⋅  3  ⋅
 ⋅  ⋅  ⋅  1
Inverse matrix of type LinearAlgebra.Diagonal{Float64, Vector{Float64}}:
 1.0   ⋅    ⋅                   ⋅ 
  ⋅   0.5   ⋅                   ⋅ 
  ⋅    ⋅   0.3333333333333333   ⋅ 
  ⋅    ⋅    ⋅                  1.0
```
"""
function scaling(x::Real, y::Real, z::Real)
    Transformation(Diagonal(        [x, y, z, true]), 
                   Diagonal(true ./ [x, y, z, true])) # NOTE: the use of true is to avoid unwanted promotions
end
scaling(s::Real) = scaling(s, s, s)
function scaling(v::AbstractVector) 
    size(v) == (3,) || raise(ArgumentError("argument 'v' has size = $(size(v)) but 'scaling' requires an argument of size = (3,)"))
    
    scaling(v...)
<<<<<<< HEAD
end


#####################################################################


const VEC_X = Vec(1., 0., 0.)
const VEC_Y = Vec(0., 1., 0.)
const VEC_Z = Vec(0., 0., 1.)

const ORIGIN = Point(0., 0., 0.)


#######################################################


function create_onb_from_z(input_normal::Normal{T}) where {T}
    normal = normalize(input_normal)
    sign = copysign(one(T), normal.z)

    a = -one(T) / (sign + normal.z)
    b = normal.x * normal.y * a

    e1 = Vec(one(T) + sign * normal.x * normal.x * a, sign * b, -sign * normal.x)
    e2 = Vec(b, sign + normal.y * normal.y * a, -normal.y)

    (e1, e2, Vec(normal))
=======
>>>>>>> 7c8853ce
end<|MERGE_RESOLUTION|>--- conflicted
+++ resolved
@@ -32,7 +32,6 @@
 # Show in compact mode (i.e. inside a container)
 function show(io::IO, a::Vec)
     print(io, typeof(a), "(", join((string(el) for el ∈ a), ", "), ")")
-<<<<<<< HEAD
 end
 
 # Human-readable show (more extended)
@@ -42,58 +41,6 @@
 
 similar_type(::Type{<:Vec}, ::Type{T}, s::Size{(3,)}) where {T} = Vec{T}
 norm²(v::Vec) = sum(el -> el^2, v)
-
-#####################################################################
-
-"""
-    Normal{T} <: StaticArrays.FieldVector{3, T}
-
-A pseudo-vector in 3D space.
-
-For inherited properties and constructors see [`StaticArrays.FieldVector`](@ref).
-"""
-struct Normal{T, V} <: FieldVector{3, T}
-    x::T
-    y::T
-    z::T
-end
-
-function Normal(x, y, z)
-    prom = promote(x, y, z)
-    Normal{eltype(prom), false}(prom...)
-end
-
-function Normal{T}(x, y, z) where {T}
-    Normal{T, false}(convert(T, x), convert(T, y), convert(T, z))
-end
-
-normalize(n::Normal{T, false}) where {T} = Normal{T, true}(normalize(SVector{3}(n)))
-normalize(n::Normal{T, true }) where {T} = n
-
-# Show in compact mode (i.e. inside a container)
-function show(io::IO, a::Normal)
-    print(io, typeof(a), "(", join((string(el) for el ∈ a), ", "), ")")
-end
-
-# Human-readable show (more extended)
-function show(io::IO, ::MIME"text/plain", a::Normal)
-    print(io, "Normal with eltype $(eltype(a))\n", join(("$label = $el" for (label, el) ∈ zip((:x, :y, :z), a)), ", "))
-end
-
-similar_type(::Type{<:Normal}, ::Type{T}, s::Size{(3,)}) where {T} = Normal{T}
-norm²(v::Normal) = sum(el -> el^2, v)
-
-=======
-end
-
-# Human-readable show (more extended)
-function show(io::IO, ::MIME"text/plain", a::Vec)
-    print(io, "Vec with eltype $(eltype(a))\n", join(("$label = $el" for (label, el) ∈ zip((:x, :y, :z), a)), ", "))
-end
-
-similar_type(::Type{<:Vec}, ::Type{T}, s::Size{(3,)}) where {T} = Vec{T}
-norm²(v::Vec) = sum(el -> el^2, v)
->>>>>>> 7c8853ce
 
 #####################################################################
 
@@ -581,34 +528,4 @@
     size(v) == (3,) || raise(ArgumentError("argument 'v' has size = $(size(v)) but 'scaling' requires an argument of size = (3,)"))
     
     scaling(v...)
-<<<<<<< HEAD
-end
-
-
-#####################################################################
-
-
-const VEC_X = Vec(1., 0., 0.)
-const VEC_Y = Vec(0., 1., 0.)
-const VEC_Z = Vec(0., 0., 1.)
-
-const ORIGIN = Point(0., 0., 0.)
-
-
-#######################################################
-
-
-function create_onb_from_z(input_normal::Normal{T}) where {T}
-    normal = normalize(input_normal)
-    sign = copysign(one(T), normal.z)
-
-    a = -one(T) / (sign + normal.z)
-    b = normal.x * normal.y * a
-
-    e1 = Vec(one(T) + sign * normal.x * normal.x * a, sign * b, -sign * normal.x)
-    e2 = Vec(b, sign + normal.y * normal.y * a, -normal.y)
-
-    (e1, e2, Vec(normal))
-=======
->>>>>>> 7c8853ce
 end