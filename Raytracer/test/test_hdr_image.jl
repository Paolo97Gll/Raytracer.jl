@testset "HDR Image" begin
    c1 = RGB(1., 2., 3.)
    c2 = RGB(4., 5., 6.)
    c3 = RGB(7., 8., 9.)
    c4 = RGB(10., 11., 12.)
    c5 = RGB(13., 14., 15.)
    c6 = RGB(16., 17., 18.)
    c7 = RGB(19., 20., 21.)
    c8 = RGB(22., 23., 24.)


    @testset "Constructors" begin
        # test constructor from matrix
        rgb_pixel_matrix = [c1 c3 c5
                            c2 c4 c6]
        image = HdrImage(rgb_pixel_matrix)
        @test all(image.pixel_matrix .=== rgb_pixel_matrix)

        # test custom constructors
        img_width, img_height = 3, 2
        rgb_zero = zero(RGB{Float32})
        rgb_zeros = [rgb_zero rgb_zero
                     rgb_zero rgb_zero
                     rgb_zero rgb_zero]

        image = HdrImage{RGB{Float32}}(img_width, img_height)
        @test image.pixel_matrix == rgb_zeros
        @test all(image.pixel_matrix .=== rgb_zeros)

        image = HdrImage(RGB{Float32}, img_width, img_height)
        @test image.pixel_matrix == rgb_zeros
        @test all(image.pixel_matrix .=== rgb_zeros)

        image = HdrImage(img_width, img_height)
        @test image.pixel_matrix == rgb_zeros
        @test all(image.pixel_matrix .=== rgb_zeros)
        @test image.pixel_matrix == HdrImage{RGB{Float32}}(img_width, img_height).pixel_matrix
        @test all(image.pixel_matrix .=== HdrImage{RGB{Float32}}(img_width, img_height).pixel_matrix)
        @test all(image.pixel_matrix .!== HdrImage{RGB{Float64}}(img_width, img_height).pixel_matrix)

        arr = Array(collect(RGB(map(Float32, 3(i-1)+1:3i)...) for i ∈ 1:img_width*img_height)) 
        image = HdrImage(arr, img_width, img_height)
        @test image.pixel_matrix == reshape(arr, img_width, img_height)
        @test all(image.pixel_matrix .=== reshape(arr, img_width, img_height))
    end


    @testset "Iterations" begin
        rgb_pixel_matrix = [c1 c3 c5
                            c2 c4 c6]
        image = HdrImage(rgb_pixel_matrix)

        # test indexing properties
        @test length(image) === 6
        @test firstindex(image) === 1
        @test lastindex(image) === 6

        # test indexing
        @test c1 == image[begin]
        @test c1 == image[1]
        @test c2 == image[2]
        @test c3 == image[3]
        @test c4 == image[4]
        @test c5 == image[5]
        @test c6 == image[end]
        @test c6 == image[6]
        @test_throws BoundsError image[7]

        @test c1 == image[1,1]
        @test c2 == image[2,1]
        @test c3 == image[1,2]
        @test c4 == image[2,2]
        @test c5 == image[1,3]
        @test c6 == image[2,3]
        @test_throws BoundsError image[0,1]
        @test_throws BoundsError image[1,0]

        @test c3 == image[CartesianIndex(1,2)]
        @test_throws BoundsError image[CartesianIndex(6,7)]

        # test set value
        _image = HdrImage{RGB{Float64}}(1, 2)
        _image[1] = c1
        _image[2] = c2
        @test _image.pixel_matrix == [c1 c2]

        # test iterability
        @test all(i == j for (i, j) in zip((c1, c2, c3, c4, c5, c6), image))
    end


    @testset "Broadcasting" begin
        a = 2
        rgb_pixel_matrix_1 = [c1 c3
                            c2 c4]
        img_1 = HdrImage(rgb_pixel_matrix_1)
        rgb_pixel_matrix_2 = [c5 c7
                            c6 c8]
        img_2 = HdrImage(rgb_pixel_matrix_2)

        # testing equivalence to custom defined methods
        @test all(img_1 .+ img_2 .== img_1.pixel_matrix + img_2.pixel_matrix)
        @test all(img_1 .- img_2 .== img_1.pixel_matrix - img_2.pixel_matrix)
        @test all(img_1 .* img_2 .== img_1.pixel_matrix .* img_2.pixel_matrix)
        @test all(a .* img_1 .== a * img_1.pixel_matrix)

        # broadcasting operators can be applied between any broadcastable type instances
        img_3 = HdrImage([c1 c1])
        @test all(((Ref(RGB(.1, .2, .3)) .+ img_3) .≈ Ref(RGB(1.1, 2.2, 3.3))))
        @test all(Ref(c1) .== img_3)

        # # it works for any operator valid for the types of the elements
        @test all((img_1 .* img_2) .≈ HdrImage([c1*c5 c3*c7; c2*c6 c4*c8]))
    end


    @testset "IO" begin
        io = IOBuffer()
        img_width, img_height = 3, 2
        rgb_pixel_matrix = [c1 c4
                            c2 c5
                            c3 c6]
        image = HdrImage{RGB{Float32}}(rgb_pixel_matrix)

        # test size
        @test size(image) == (img_width, img_height)

        # test color pretty printing
        # compact
        show(io, image)
        @test String(take!(io)) == " (1.0 2.0 3.0)  (10.0 11.0 12.0)\n (4.0 5.0 6.0)  (13.0 14.0 15.0)\n (7.0 8.0 9.0)  (16.0 17.0 18.0)"
        # extended
        show(io, "text/plain", image)
        @test String(take!(io)) == "3x2 HdrImage{RGB{Float32}}\n (1.0 2.0 3.0)  (10.0 11.0 12.0)\n (4.0 5.0 6.0)  (13.0 14.0 15.0)\n (7.0 8.0 9.0)  (16.0 17.0 18.0)"
        
        # test color write to IO
        image = HdrImage{RGB{Float32}}(3,2)
        image[1,1] = RGB(10., 20., 30.)
        image[2,1] = RGB(40., 50., 60.)
        image[3,1] = RGB(70., 80., 90.)
        image[1,2] = RGB(100., 200., 300.)
        image[2,2] = RGB(400., 500., 600.)
        image[3,2] = RGB(700., 800., 900.)
        io = IOBuffer()
        write(io, image)
        if (little_endian)
            # little endian
            expected_output = Array{UInt8}([0x50, 0x46, 0x0a, 0x33, 0x20, 0x32, 0x0a, 0x2d, 0x31, 0x2e, 0x30, 0x0a,
                                            0x00, 0x00, 0xc8, 0x42, 0x00, 0x00, 0x48, 0x43, 0x00, 0x00, 0x96, 0x43,
                                            0x00, 0x00, 0xc8, 0x43, 0x00, 0x00, 0xfa, 0x43, 0x00, 0x00, 0x16, 0x44,
                                            0x00, 0x00, 0x2f, 0x44, 0x00, 0x00, 0x48, 0x44, 0x00, 0x00, 0x61, 0x44,
                                            0x00, 0x00, 0x20, 0x41, 0x00, 0x00, 0xa0, 0x41, 0x00, 0x00, 0xf0, 0x41,
                                            0x00, 0x00, 0x20, 0x42, 0x00, 0x00, 0x48, 0x42, 0x00, 0x00, 0x70, 0x42,
                                            0x00, 0x00, 0x8c, 0x42, 0x00, 0x00, 0xa0, 0x42, 0x00, 0x00, 0xb4, 0x42])
            @test take!(io) == expected_output
        else
            # big endian
            expected_output = Array{UInt8}([0x50, 0x46, 0x0a, 0x33, 0x20, 0x32, 0x0a, 0x31, 0x2e, 0x30, 0x0a, 0x42,
                                            0xc8, 0x00, 0x00, 0x43, 0x48, 0x00, 0x00, 0x43, 0x96, 0x00, 0x00, 0x43,
                                            0xc8, 0x00, 0x00, 0x43, 0xfa, 0x00, 0x00, 0x44, 0x16, 0x00, 0x00, 0x44,
                                            0x2f, 0x00, 0x00, 0x44, 0x48, 0x00, 0x00, 0x44, 0x61, 0x00, 0x00, 0x41,
                                            0x20, 0x00, 0x00, 0x41, 0xa0, 0x00, 0x00, 0x41, 0xf0, 0x00, 0x00, 0x42,
                                            0x20, 0x00, 0x00, 0x42, 0x48, 0x00, 0x00, 0x42, 0x70, 0x00, 0x00, 0x42,
                                            0x8c, 0x00, 0x00, 0x42, 0xa0, 0x00, 0x00, 0x42, 0xb4, 0x00, 0x00])
            @test take!(io) == expected_output
        end

<<<<<<< HEAD
        # test _read_line
        io = IOBuffer(b"hello\nworld")
        @test _read_line!(io) == "hello\n"
        @test _read_line!(io) == "world"
        @test _read_line!(io) === nothing
        io = IOBuffer(b"è")
        @test_throws InvalidPfmFileFormat _read_line!(io)

        # test _read_float
        io = IOBuffer()
        write(io, Float32(2))
        seekstart(io)
        @test _read_float!(io, ltoh) == Float32(2)
        @test _read_float!(io, ltoh) === nothing

        
=======
        @test _parse_endianness("1.0") == ntoh
        @test _parse_endianness("-1.0") == ltoh
        @test_throws InvalidPfmFileFormat _parse_endianness("abba")
        @test_throws InvalidPfmFileFormat _parse_endianness("2.0")

        @test _parse_int("12") === UInt(12)
        @test_throws InvalidPfmFileFormat _parse_int("abba")
        @test_throws InvalidPfmFileFormat _parse_int("-1")
        @test_throws InvalidPfmFileFormat _parse_int("1.0")

        @test _parse_img_size("1920 1080") == UInt[1920, 1080]
        @test_throws InvalidPfmFileFormat _parse_img_size("abba 1920")
        @test_throws InvalidPfmFileFormat _parse_img_size("1920 -1080")
        @test_throws InvalidPfmFileFormat _parse_img_size("1920 1080 256")
        @test_throws InvalidPfmFileFormat _parse_img_size("1920")
>>>>>>> 233b79b8
    end


    @testset "Other" begin
        img_width, img_height = 2, 3
        rgb_pixel_matrix = [c1 c3 c5
                            c2 c4 c6]
        image = HdrImage(rgb_pixel_matrix)

        # test eltype
        @test eltype(image) == RGB{Float64}

        # test fill!
        a = HdrImage(fill(RGB(NaN32,NaN32,NaN32), img_width, img_height))
        @test all(HdrImage(img_width, img_height) .== fill!(a, zero(RGB{Float32})))
        a = HdrImage(ones(RGB{Float32}, img_width, img_height))
        @test all(fill!(HdrImage(img_width, img_height), one(RGB{Float32})) .== a)
    end
end<|MERGE_RESOLUTION|>--- conflicted
+++ resolved
@@ -165,7 +165,25 @@
             @test take!(io) == expected_output
         end
 
-<<<<<<< HEAD
+        # test _parse_endianness
+        @test _parse_endianness("1.0") == ntoh
+        @test _parse_endianness("-1.0") == ltoh
+        @test_throws InvalidPfmFileFormat _parse_endianness("abba")
+        @test_throws InvalidPfmFileFormat _parse_endianness("2.0")
+
+        # test _parse_int
+        @test _parse_int("12") === UInt(12)
+        @test_throws InvalidPfmFileFormat _parse_int("abba")
+        @test_throws InvalidPfmFileFormat _parse_int("-1")
+        @test_throws InvalidPfmFileFormat _parse_int("1.0")
+
+        # test _parse_img_size
+        @test _parse_img_size("1920 1080") == UInt[1920, 1080]
+        @test_throws InvalidPfmFileFormat _parse_img_size("abba 1920")
+        @test_throws InvalidPfmFileFormat _parse_img_size("1920 -1080")
+        @test_throws InvalidPfmFileFormat _parse_img_size("1920 1080 256")
+        @test_throws InvalidPfmFileFormat _parse_img_size("1920")
+
         # test _read_line
         io = IOBuffer(b"hello\nworld")
         @test _read_line!(io) == "hello\n"
@@ -175,30 +193,18 @@
         @test_throws InvalidPfmFileFormat _read_line!(io)
 
         # test _read_float
-        io = IOBuffer()
-        write(io, Float32(2))
+        # little endian
+        io = IOBuffer()
+        write(io, htol(Float32(2)))
         seekstart(io)
         @test _read_float!(io, ltoh) == Float32(2)
         @test _read_float!(io, ltoh) === nothing
-
-        
-=======
-        @test _parse_endianness("1.0") == ntoh
-        @test _parse_endianness("-1.0") == ltoh
-        @test_throws InvalidPfmFileFormat _parse_endianness("abba")
-        @test_throws InvalidPfmFileFormat _parse_endianness("2.0")
-
-        @test _parse_int("12") === UInt(12)
-        @test_throws InvalidPfmFileFormat _parse_int("abba")
-        @test_throws InvalidPfmFileFormat _parse_int("-1")
-        @test_throws InvalidPfmFileFormat _parse_int("1.0")
-
-        @test _parse_img_size("1920 1080") == UInt[1920, 1080]
-        @test_throws InvalidPfmFileFormat _parse_img_size("abba 1920")
-        @test_throws InvalidPfmFileFormat _parse_img_size("1920 -1080")
-        @test_throws InvalidPfmFileFormat _parse_img_size("1920 1080 256")
-        @test_throws InvalidPfmFileFormat _parse_img_size("1920")
->>>>>>> 233b79b8
+        # big endian
+        io = IOBuffer()
+        write(io, hton(Float32(2)))
+        seekstart(io)
+        @test _read_float!(io, ntoh) == Float32(2)
+        @test _read_float!(io, ntoh) === nothing
     end
 
 
